import logging
import pandas as pd

logger = logging.getLogger(__name__)


def categorise_curves(curves, mapping, columns=None,
<<<<<<< HEAD
    include_index=False, ignore_unused_keys=False, **kwargs):
    """Categorize the hourly curves for a specific dataframe 
    with a specific mapping. 
    
=======
                      include_index=False, **kwargs):
    """Categorize the hourly curves for a specific dataframe
    with a specific mapping.

>>>>>>> 1d730e63
    # IMPORTANT #
    -------------
    Assigns a negative sign to demand to ensure that demand and supply keys
    with the same key mapping can be aggregated.

    Parameters
    ----------
    curves : DataFrame
        The hourly curves for which the
        categorization is applied.
    mapping : DataFrame or str
        DataFrame with mapping of ETM keys in index and mapping
        values in columns. Alternatively a string to a csv-file
        can be passed.
    columns : list, default None
        List of column names and order that will be included
        in the mapping. Defaults to all columns in mapping.
    include_index : bool, default False
        Include the original ETM keys in the resulting mapping.
<<<<<<< HEAD
    ignore_unused_keys : bool, default False
        Ignore keys that are specified in the categorisation 
        that are not present in the passed curves. When True, 
        raised a KeyError.
    **kwargs are passed to pd.read_csv when a filename is 
=======
    **kwargs are passed to pd.read_csv when a filename is
>>>>>>> 1d730e63
    passed in the mapping argument.

    Return
    ------
    curves : DataFrame
        DataFrame with the categorized curves of the
        specified carrier.
    """

    # load categorization
    if isinstance(mapping, str):
<<<<<<< HEAD
        mapping = pd.read_csv(mapping, **kwargs)
    
    if isinstance(mapping, pd.Series):
        mapping = mapping.to_frame()
        columns = mapping.columns
        
    # check if passed curves contains columns not specified in cat 
    errors = curves.columns[~curves.columns.isin(mapping.index)]
    if not errors.empty:
        
        # make message
        errors = "', '".join(map(str, errors))
        message = "Missing key(s) in mapping: '%s'" %errors
        
        raise KeyError(message)

    # check for unused keys
    if not ignore_unused_keys:

        # check if cat specifies keys not in passed curves
        errors = mapping.index[~mapping.index.isin(curves.columns)]
        if not errors.empty:

            # make message
            errors = "', '".join(map(str, errors))
            message = "Unused key(s) in mapping: '%s'" %errors

            raise KeyError(message)
=======
        mapping = pd.read_csv(mapping, *args, **kwargs)

    if isinstance(mapping, pd.Series):
        mapping = mapping.to_frame()
        columns = mapping.columns

    # check if passed curves contains columns not specified in cat
    missing_curves = curves.columns[~curves.columns.isin(mapping.index)].tolist()
    if missing_curves:
        raise KeyError(
            "The following are present in the curves but not in the categorization mapping: "
            + ", ".join(missing_curves))

    # check if cat specifies keys not in passed curves
    superfluous_curves = mapping.index[~mapping.index.isin(curves.columns)].tolist()
    if superfluous_curves:
        logger.warning(
            "The following are present in the categorization mapping but not in the curves: "
            + ", ".join(superfluous_curves))
>>>>>>> 1d730e63

    # copy curves
    curves = curves.copy()

    # assign negative sign to demand
    cols = curves.columns.str.contains(".input (MW)", regex=False)
    curves.loc[:, cols] = -curves.loc[:, cols]

    # subset columns
    if columns is not None:

        # check columns argument
        if isinstance(columns, str):
            columns = [columns]

        # subset categorization
        mapping = mapping[columns]

    # include index in mapping
    if include_index is True:

        # append index as column to mapping
        keys = mapping.index.to_series(name='ETM_key')
        mapping = pd.concat([mapping, keys], axis=1)

    if len(mapping.columns) == 1:

        # extract column
        column = columns[0]

        # apply mapping to curves
        curves.columns = curves.columns.map(mapping[column])
        curves.columns.name = column

        # aggregate over mapping
        curves = curves.groupby(by=column, axis=1).sum()

    else:

        # make multiindex and midx mapper
        midx = pd.MultiIndex.from_frame(mapping)
        mapping = dict(zip(mapping.index, midx))

        # apply mapping to curves
        curves.columns = curves.columns.map(mapping)
        curves.columns.names = midx.names

        # aggregate over levels
        levels = curves.columns.names
        curves = curves.groupby(level=levels, axis=1).sum()

    return curves


def diagnose_categorisation(mapping, curves, warn=True):
    """Diagnose categorisation keys

    Parameters
    ----------
    mapping : dict or Series
        ETM keys in index and user keys as values.
    curves : DataFrame
        Uncategorised ETM curves.
    warn : bool, default True
        Raise warning if check failed."""

    # initialize dict
    diagnosis = {}

    # convert dict to series
    if isinstance(mapping, dict):
        mapping = pd.Series(mapping)

    # identify invalid entries
    errors = mapping.index[~mapping.index.isin(curves.columns)]

    # store errors
    if not errors.empty:
        diagnosis["invalid"] = set(errors)

    # identify missing entries
    errors = curves.columns[~curves.columns.isin(mapping.index)]

    # store errors
    if not errors.empty:
        diagnosis["missing"] = set(errors)

    # raise warning
    if bool(diagnosis) & warn:
        logger.warning("regionalisation contains errors")

    return diagnosis<|MERGE_RESOLUTION|>--- conflicted
+++ resolved
@@ -5,17 +5,10 @@
 
 
 def categorise_curves(curves, mapping, columns=None,
-<<<<<<< HEAD
-    include_index=False, ignore_unused_keys=False, **kwargs):
-    """Categorize the hourly curves for a specific dataframe 
-    with a specific mapping. 
-    
-=======
                       include_index=False, **kwargs):
     """Categorize the hourly curves for a specific dataframe
     with a specific mapping.
 
->>>>>>> 1d730e63
     # IMPORTANT #
     -------------
     Assigns a negative sign to demand to ensure that demand and supply keys
@@ -35,15 +28,7 @@
         in the mapping. Defaults to all columns in mapping.
     include_index : bool, default False
         Include the original ETM keys in the resulting mapping.
-<<<<<<< HEAD
-    ignore_unused_keys : bool, default False
-        Ignore keys that are specified in the categorisation 
-        that are not present in the passed curves. When True, 
-        raised a KeyError.
-    **kwargs are passed to pd.read_csv when a filename is 
-=======
     **kwargs are passed to pd.read_csv when a filename is
->>>>>>> 1d730e63
     passed in the mapping argument.
 
     Return
@@ -55,36 +40,6 @@
 
     # load categorization
     if isinstance(mapping, str):
-<<<<<<< HEAD
-        mapping = pd.read_csv(mapping, **kwargs)
-    
-    if isinstance(mapping, pd.Series):
-        mapping = mapping.to_frame()
-        columns = mapping.columns
-        
-    # check if passed curves contains columns not specified in cat 
-    errors = curves.columns[~curves.columns.isin(mapping.index)]
-    if not errors.empty:
-        
-        # make message
-        errors = "', '".join(map(str, errors))
-        message = "Missing key(s) in mapping: '%s'" %errors
-        
-        raise KeyError(message)
-
-    # check for unused keys
-    if not ignore_unused_keys:
-
-        # check if cat specifies keys not in passed curves
-        errors = mapping.index[~mapping.index.isin(curves.columns)]
-        if not errors.empty:
-
-            # make message
-            errors = "', '".join(map(str, errors))
-            message = "Unused key(s) in mapping: '%s'" %errors
-
-            raise KeyError(message)
-=======
         mapping = pd.read_csv(mapping, *args, **kwargs)
 
     if isinstance(mapping, pd.Series):
@@ -104,7 +59,6 @@
         logger.warning(
             "The following are present in the categorization mapping but not in the curves: "
             + ", ".join(superfluous_curves))
->>>>>>> 1d730e63
 
     # copy curves
     curves = curves.copy()
